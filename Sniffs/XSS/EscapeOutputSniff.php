<?php
/**
 * Squiz_Sniffs_XSS_EscapeOutputSniff.
 *
 * PHP version 5
 *
 * @category PHP
 * @package  PHP_CodeSniffer
 * @author   Weston Ruter <weston@x-team.com>
 */

/**
 * Verifies that all outputted strings are sanitized
 *
 * @category PHP
 * @package  PHP_CodeSniffer
 * @author   Weston Ruter <weston@x-team.com>
 * @link     http://codex.wordpress.org/Data_Validation Data Validation on WordPress Codex
 */
class WordPress_Sniffs_XSS_EscapeOutputSniff implements PHP_CodeSniffer_Sniff
{

    public $autoEscapedFunctions = array(
                                    'get_header',
                                    'get_footer',
                                    'get_sidebar',
                                    'get_template_part',
                                    'get_search_form',
                                    'wp_loginout',
                                    'wp_logout_url',
                                    'wp_login_url',
                                    'wp_login_form',
                                    'wp_lostpassword_url',
                                    'wp_register',
                                    'wp_meta',
                                    'bloginfo',
                                    'get_bloginfo',
                                    'get_current_blog_id',
                                    'wp_title',
                                    'single_post_title',
                                    'post_type_archive_title',
                                    'single_cat_title',
                                    'single_tag_title',
                                    'single_term_title',
                                    'single_month_title',
                                    'get_archives_link',
                                    'wp_get_archives',
                                    'calendar_week_mod',
                                    'get_calendar',
                                    'delete_get_calendar_cache',
                                    'allowed_tags',
                                    'wp_enqueue_script',
                                    'the_author',
                                    'get_the_author',
                                    'the_author_link',
                                    'get_the_author_link',
                                    'the_author_meta',
                                    'the_author_posts',
                                    'the_author_posts_link',
                                    'wp_dropdown_users',
                                    'wp_list_authors',
                                    'get_author_posts_url',
                                    'wp_list_bookmarks',
                                    'get_bookmark',
                                    'get_bookmark_field',
                                    'get_bookmarks',
                                    'category_description',
                                    'single_cat_title',
                                    'the_category',
                                    'the_category_rss',
                                    'wp_dropdown_categories',
                                    'wp_list_categories',
                                    'single_tag_title',
                                    'tag_description',
                                    'the_tags',
                                    'wp_generate_tag_cloud',
                                    'wp_tag_cloud',
                                    'term_description',
                                    'single_term_title',
                                    'get_the_term_list',
                                    'the_terms',
                                    'the_taxonomies',
                                    'cancel_comment_reply_link',
                                    'comment_author',
                                    'comment_author_email',
                                    'comment_author_email_link',
                                    'comment_author_IP',
                                    'comment_author_link',
                                    'comment_author_rss',
                                    'comment_author_url',
                                    'comment_author_url_link',
                                    'comment_class',
                                    'comment_date',
                                    'comment_excerpt',
                                    'comment_form_title',
                                    'comment_form',
                                    'comment_ID',
                                    'comment_id_fields',
                                    'comment_reply_link',
                                    'comment_text',
                                    'comment_text_rss',
                                    'comment_time',
                                    'comment_type',
                                    'comments_link',
                                    'comments_number',
                                    'comments_popup_link',
                                    'comments_popup_script',
                                    'comments_rss_link',
                                    'get_avatar',
                                    'next_comments_link',
                                    'paginate_comments_links',
                                    'permalink_comments_rss',
                                    'previous_comments_link',
                                    'wp_list_comments',
                                    'the_permalink',
                                    'user_trailingslashit',
                                    'permalink_anchor',
                                    'get_permalink',
                                    'get_post_permalink',
                                    'post_permalink',
                                    'get_page_link',
                                    'get_attachment_link',
                                    'wp_shortlink_header',
                                    'wp_shortlink_wp_head',
                                    'edit_bookmark_link',
                                    'edit_comment_link',
                                    'edit_post_link',
                                    'get_edit_post_link',
                                    'get_delete_post_link',
                                    'edit_tag_link',
                                    'get_admin_url',
                                    'get_home_url',
                                    'get_site_url',
                                    'home_url',
                                    'site_url',
                                    'get_search_link',
                                    'get_search_query',
                                    'the_feed_link',
                                    'body_class',
                                    'next_image_link',
                                    'next_post_link',
                                    'next_posts_link',
                                    'post_class',
                                    'post_password_required',
                                    'posts_nav_link',
                                    'previous_image_link',
                                    'previous_post_link',
                                    'previous_posts_link',
                                    'single_post_title',
                                    'sticky_class',
                                    'the_category',
                                    'the_category_rss',
                                    'the_content',
                                    'the_content_rss',
                                    'the_excerpt',
                                    'the_excerpt_rss',
                                    'the_ID',
                                    'the_meta',
                                    'the_shortlink',
                                    'the_tags',
                                    'the_title',
                                    'the_title_attribute',
                                    'the_title_rss',
                                    'wp_link_pages',
                                    'get_attachment_link',
                                    'wp_get_attachment_link',
                                    'the_attachment_link',
                                    'the_search_query',
                                    'is_attachment',
                                    'wp_attachment_is_image',
                                    'wp_get_attachment_image',
                                    'wp_get_attachment_image_src',
                                    'wp_get_attachment_metadata',
                                    'get_the_date',
                                    'single_month_title',
                                    'the_date',
                                    'the_date_xml',
                                    'the_modified_author',
                                    'the_modified_date',
                                    'the_modified_time',
                                    'the_time',
                                    'the_shortlink',
                                    'wp_get_shortlink',
                                    'has_post_thumbnail',
                                    'get_post_thumbnail_id',
                                    'the_post_thumbnail',
                                    'get_the_post_thumbnail',
                                    'wp_nav_menu',
                                    'walk_nav_menu_tree',
                                    'get_term_link',
                                    'get_category_link',
                                    'get_the_title',
                                    'get_comment_author_link',
                                    'get_comment_date',
                                    'get_comment_time',
                                    'do_shortcode_tag',
                                   );

    public $sanitizingFunctions = array(
                                   'intval',
                                   'absint',
                                   'wp_kses',
                                   'wp_rel_nofollow',
                                   'esc_html',
                                   'esc_html__',
                                   'esc_html_e',
                                   'esc_textarea',
                                   'sanitize_text_field',
                                   'esc_attr',
                                   'esc_attr__',
                                   'esc_attr_e',
                                   'esc_js',
                                   'json_encode',
                                   'esc_url',
                                   'esc_url_raw',
                                   'urlencode',
                                   'urlencode_deep',
                                   'sanitize_title',
                                   'sanitize_user',
                                   'tag_escape',
                                  );


    /**
     * Returns an array of tokens this test wants to listen for.
     *
     * @return array
     */
    public function register()
    {
        return array(
                T_ECHO,
                T_PRINT,
               );

    }//end register()


    /**
     * Processes this test, when one of its tokens is encountered.
     *
     * @param PHP_CodeSniffer_File $phpcsFile The file being scanned.
     * @param int                  $stackPtr  The position of the current token
     *                                        in the stack passed in $tokens.
     *
     * @todo Allow T_CONSTANT_ENCAPSED_STRING?
     *
     * @return void
     */
    public function process(PHP_CodeSniffer_File $phpcsFile, $stackPtr)
    {
        $tokens = $phpcsFile->getTokens();

        // Ensure that the next token is a whitespace.
        $stackPtr++;
        if ($tokens[$stackPtr]['code'] === T_WHITESPACE) {
            $stackPtr++;
        }

        $isAtEndOfStatement = false;
        $commentOkRegex     = '/xss\W*(ok|pass|clear|whitelist)/i';
        $tokensCount        = count($tokens);
        for ($i = $stackPtr; $i < $tokensCount; $i++) {
            if ($tokens[$i]['code'] === T_SEMICOLON) {
                $isAtEndOfStatement = true;
            }

            if ($isAtEndOfStatement === true && in_array($tokens[$i]['code'], array(T_SEMICOLON, T_WHITESPACE, T_COMMENT)) === false) {
                break;
            }

            preg_match($commentOkRegex, $tokens[$i]['content'], $matches);
            if (($tokens[$i]['code'] === T_COMMENT) && (empty($matches) === false)) {
                return;
            }
        }

<<<<<<< HEAD
        // Now check that next token is a function call.
        if (in_array($tokens[$stackPtr]['code'], array(T_STRING)) === false) {
=======
	    // Allow T_CONSTANT_ENCAPSED_STRING eg: echo 'Some String';
	    if ( in_array( $tokens[$stackPtr]['code'], array( T_CONSTANT_ENCAPSED_STRING ) ) )
		    return;
        
        // Now check that next token is a function call
        if ( ! in_array($tokens[$stackPtr]['code'], array(T_STRING)) ) {
>>>>>>> d787ecc0
            $error = sprintf("Expected next thing to be a escaping function, not '%s'", $tokens[$stackPtr]['content']);
            $phpcsFile->addError($error, $stackPtr);
            return;
        }

        $functionName = $tokens[$stackPtr]['content'];
        if (in_array($functionName, $this->autoEscapedFunctions) === true) {
            return;
        }

        if (in_array($functionName, $this->sanitizingFunctions) === false) {
            $error = sprintf("Expected a sanitizing function (see Codex for 'Data Validation'), but instead saw '%s'", $tokens[$stackPtr]['content']);
            $phpcsFile->addError($error, $stackPtr);
            return;
        }

    }//end process()


}//end class

?><|MERGE_RESOLUTION|>--- conflicted
+++ resolved
@@ -275,17 +275,12 @@
             }
         }
 
-<<<<<<< HEAD
+        // Allow T_CONSTANT_ENCAPSED_STRING eg: echo 'Some String';
+        if ( in_array( $tokens[$stackPtr]['code'], array( T_CONSTANT_ENCAPSED_STRING ) ) )
+            return;
+
         // Now check that next token is a function call.
         if (in_array($tokens[$stackPtr]['code'], array(T_STRING)) === false) {
-=======
-	    // Allow T_CONSTANT_ENCAPSED_STRING eg: echo 'Some String';
-	    if ( in_array( $tokens[$stackPtr]['code'], array( T_CONSTANT_ENCAPSED_STRING ) ) )
-		    return;
-        
-        // Now check that next token is a function call
-        if ( ! in_array($tokens[$stackPtr]['code'], array(T_STRING)) ) {
->>>>>>> d787ecc0
             $error = sprintf("Expected next thing to be a escaping function, not '%s'", $tokens[$stackPtr]['content']);
             $phpcsFile->addError($error, $stackPtr);
             return;
